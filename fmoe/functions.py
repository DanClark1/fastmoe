--- conflicted
+++ resolved
@@ -147,15 +147,9 @@
     """
 
     @staticmethod
-<<<<<<< HEAD
-    def forward(ctx, global_input_buf, weight, fwd_expert_count):
+    def forward(ctx, global_input_buf, fwd_expert_count, weight, bias=None):
         (global_output_buf,) = fmoe_cuda.linear_forward(
-            global_input_buf, weight, fwd_expert_count
-=======
-    def forward(ctx, global_input_buf, fwd_expert_count, weight, bias=None):
-        (global_output_buf,) = fmoe_cuda.forward(
             global_input_buf, fwd_expert_count, weight, bias
->>>>>>> 3c42c892
         )
         variables = (global_input_buf, fwd_expert_count, weight, bias)
         ctx.save_for_backward(*variables)
@@ -163,15 +157,9 @@
 
     @staticmethod
     def backward(ctx, grad_out):
-<<<<<<< HEAD
-        (input_buf, weight, fwd_expert_count) = ctx.saved_tensors
-        grad_inp_buf, grad_weight = fmoe_cuda.linear_backward(
-            grad_out, input_buf, weight, fwd_expert_count
-=======
         (input_buf, fwd_expert_count, weight, bias) = ctx.saved_tensors
-        grad_inp_buf, grad_weight, grad_bias = fmoe_cuda.backward(
+        grad_inp_buf, grad_weight, grad_bias = fmoe_cuda.linear_backward(
             grad_out, input_buf, fwd_expert_count, weight, bias
->>>>>>> 3c42c892
         )
 
         if not torch.is_tensor(bias):
