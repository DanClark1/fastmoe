#include <torch/extension.h>
#include <torch/torch.h>
#include <cstdio>
#include <iostream>
#include <vector>

#include <cuda.h>
#include <cuda_runtime.h>
#include <cublas_v2.h>
#include <helper_cuda.h> 
#include <c10/cuda/CUDAGuard.h>

#include <mpi.h>

#include "timer.hh"

#include "cublas_wrapper.h"
#include "cuda_stream_manager.h"
#include "comm_manager.h"

#define CEIL(_x_,_y_) (((_x_)-1)/(_y_)+1)

<<<<<<< HEAD
// #define MOE_DEBUG
#define MOE_BREAKDOWN
// #define MOE_DEBUG_SCATTER

=======
>>>>>>> 861b75c1
template <typename scalar_t>
__global__
void generate_ptr_offset_kernel(size_t n, const scalar_t* base, size_t stride,
		const int* offset, const scalar_t** ptrs) { 
	size_t idx = threadIdx.x + blockDim.x * blockIdx.x;
	if (idx < n) {
		ptrs[idx] = base + stride * offset[idx];
	}
}

template <typename scalar_t>
__global__
void batch_scatter_kernel(size_t wid, const int* pos, 
		const scalar_t* inbuf, scalar_t* oubuf) { 
	inbuf += wid * blockIdx.x;
	oubuf += wid * pos[blockIdx.x];
	for (int i = threadIdx.x; i < wid; i += blockDim.x) {
		oubuf[i] = inbuf[i];
	}
}

<<<<<<< HEAD
template <typename scalar_t>
__global__
void batch_gather_kernel(int wid, int* pos, 
		const scalar_t* inbuf, scalar_t* oubuf) { 
	inbuf += wid * pos[blockIdx.x];
	oubuf += wid * blockIdx.x;
	for (int i = threadIdx.x; i < wid; i += blockDim.x) {
		oubuf[i] = inbuf[i];
	}
}

template <typename scalar_t>
scalar_t print_first_float(scalar_t* d_ptr) {
	scalar_t v;
	cudaMemcpy(&v, d_ptr, sizeof(scalar_t), cudaMemcpyDeviceToHost);
	return v;
}

template <typename scalar_t>
void moe_cuda_forward_impl(
        const scalar_t* input,
        const int* d_gate,
        const scalar_t* weight1,
        const scalar_t* weight2,
        scalar_t* output,
        const size_t batch_size,
        const size_t in_feat,
        const size_t hidden_feat,
        const size_t out_feat,
        const size_t num_expert) {

    auto h = getCudaStreamManager(num_expert);
	auto cm = getCommManager();
	int tot_expert = num_expert * cm->size;

#ifdef MOE_BREAKDOWN
	timestamp(t_init);
#endif

	scalar_t *local_input_buf, *local_output_buf;

	checkCudaErrors(cudaMalloc(&local_input_buf, 
				sizeof(scalar_t) * batch_size * in_feat));
	checkCudaErrors(cudaMalloc(&local_output_buf, 
				sizeof(scalar_t) * batch_size * out_feat));

    int *gate = new int[batch_size];
	int *expert_count = new int[tot_expert], *expert_ptr = new int[tot_expert];
	memset(expert_count, 0, sizeof(int) * tot_expert);
=======
void moe_cuda_expert_count_impl(
        const int* d_gate,
		int* expert_count,
		int* d_pos,
		const size_t num_expert,
        const size_t batch_size) {
    int *gate = new int[batch_size];
	int *expert_ptr = new int[num_expert];
	memset(expert_count, 0, sizeof(int) * num_expert);
>>>>>>> 861b75c1

	checkCudaErrors(cudaMemcpy(gate, d_gate, sizeof(int) * batch_size,
				cudaMemcpyDeviceToHost));

	for (int i = 0; i < batch_size; ++i) {
		++expert_count[gate[i]];
	}
	expert_ptr[0] = 0;
	for (int i = 1; i < tot_expert; ++i) {
		expert_ptr[i] = expert_ptr[i - 1] + expert_count[i - 1];
	}

	int *pos = new int[batch_size];

	for (int i = 0; i < batch_size; ++i) {
		pos[i] = expert_ptr[gate[i]]++;
	}
	for (int i = tot_expert - 1; i > 0; --i) {
		expert_ptr[i] = expert_ptr[i - 1];
	}
	expert_ptr[0] = 0;
	checkCudaErrors(cudaMemcpy(d_pos, pos, sizeof(int) * batch_size,
				cudaMemcpyHostToDevice));
	delete [] gate;
	delete [] expert_ptr;
}

<<<<<<< HEAD
	int *all_expert_count = new int[tot_expert];
	MPI_Alltoall(expert_count, num_expert, MPI_INT, 
			all_expert_count, num_expert, MPI_INT, MPI_COMM_WORLD);

	int *expert_n = new int[num_expert];
	int expert_sz = 0;
	for (int i = 0; i < num_expert; ++i) {
		expert_n[i] = 0;
		for (int j = 0; j < cm->size; ++j) {
			expert_n[i] += all_expert_count[j * num_expert + i];
		}
		expert_sz += expert_n[i];
	}

	scalar_t *input_buf, *hidden_buf, *output_buf;
	if (expert_sz) {
		checkCudaErrors(cudaMalloc(&hidden_buf, 
					sizeof(scalar_t) * expert_sz * hidden_feat));
	}

#ifdef MOE_BREAKDOWN
	timestamp(t_expert);
	fprintf(stderr, "Expert asn %d time %.3lf us\n", 
			expert_sz,
			getDuration(t_init, t_expert) * 1e6);
#endif

	batch_scatter_kernel<scalar_t>
		<<<batch_size, 256, 0, h->getStream(0)>>>(in_feat, d_pos, input,
				local_input_buf); 
	h->sync(0);
	// fprintf(stderr, "First %d lin %.3f\n", cm->rank, print_first_float(local_input_buf));

	if (cm->size > 1) {
		if (expert_sz) {
			checkCudaErrors(cudaMalloc(&input_buf, 
						sizeof(scalar_t) * expert_sz * in_feat));
			checkCudaErrors(cudaMalloc(&output_buf, 
						sizeof(scalar_t) * expert_sz * out_feat));
		}
		int recv_ptr = 0;
		for (int i = 0; i < num_expert; ++i) {
			NCCL_SAFE_CALL(ncclGroupStart());
			for (int j = 0; j < cm->size; ++j) {
				int idx = i + j * num_expert;
				if (expert_count[idx]) {
					NCCL_SAFE_CALL(ncclSend(
							local_input_buf + expert_ptr[idx] * in_feat, 
							expert_count[idx] * in_feat * sizeof(scalar_t),
							ncclChar, 
							j,
							cm->ncclcomm,
							h->getStream(0)));
				}
				if (all_expert_count[idx]) {
					NCCL_SAFE_CALL(ncclRecv(
							input_buf + recv_ptr * in_feat,
							all_expert_count[idx] * in_feat * sizeof(scalar_t),
							ncclChar,
							j,
							cm->ncclcomm,
							h->getStream(0)));
					recv_ptr += all_expert_count[idx];
				}
			}
			NCCL_SAFE_CALL(ncclGroupEnd());
		}
	} else {
		input_buf = local_input_buf;
		output_buf = local_output_buf;
	}

	h->sync(0);

#ifdef MOE_BREAKDOWN
	timestamp(t_scatter);
	fprintf(stderr, "Scatter time %.3lf us\n", getDuration(t_expert, t_scatter) *
			1e6);
#endif
=======
template <typename scalar_t>
void moe_cuda_local_scatter_impl(
        const scalar_t* input,
		const int* d_pos,
		scalar_t* input_buf,
		const size_t batch_size,
		const size_t in_feat, 
		CudaStreamManager* smgr) {
	batch_scatter_kernel<scalar_t>
		<<<batch_size, 256, 0, smgr->stream(0)>>>(in_feat, d_pos, input,
				input_buf); 
	smgr->sync(1);
}

template <typename scalar_t>
__global__
void batch_gather_kernel(size_t wid, const int* pos, 
		const scalar_t* inbuf, scalar_t* oubuf) { 
	inbuf += wid * pos[blockIdx.x];
	oubuf += wid * blockIdx.x;
	for (int i = threadIdx.x; i < wid; i += blockDim.x) {
		oubuf[i] = inbuf[i];
	}
}

template <typename scalar_t>
void moe_cuda_local_gather_impl(
        const scalar_t* output_buf,
		const int* d_pos,
		scalar_t* output,
		const size_t batch_size,
		const size_t out_feat,
		CudaStreamManager* smgr) {
	batch_gather_kernel<scalar_t>
		<<<batch_size, 256, 0, smgr->stream(0)>>>(out_feat, d_pos, output_buf,
				output); 
	smgr->sync(1);
}
>>>>>>> 861b75c1

template <typename scalar_t>
void moe_cuda_forward_impl(
        const scalar_t* input_buf,
        const scalar_t* weight,
		const int* expert_count,
        scalar_t* output_buf,
        const size_t in_feat,
        const size_t out_feat,
        const size_t num_expert,
		CudaStreamManager* smgr) {
	scalar_t alpha = 1, beta = 0; 

	for (int i = 0, ptr = 0; i < num_expert; ++i) {
		if (expert_n[i] == 0) {
			continue;
		}
<<<<<<< HEAD
#ifdef MOE_DEBUG_SCATTER
		fprintf(stderr, "worker %d gemm %d sz %d offset %d\n", cm->rank, i, expert_n[i], ptr);
		// fprintf(stderr, "worker %d GeMM %d x %d x %d\n", cm->rank, out_feat, expert_n[i], in_feat);
#endif
=======
>>>>>>> 861b75c1
		// Use T(B) x T(A) = T(C) to produce row-major C
		checkCudaErrors(cublasXgemm(
				smgr->handle(i),
				CUBLAS_OP_T,
				CUBLAS_OP_N,
<<<<<<< HEAD
				hidden_feat, expert_n[i], in_feat,
=======
				out_feat, expert_count[i], in_feat,
>>>>>>> 861b75c1
				&alpha,
				weight + i * in_feat * out_feat, in_feat,
				input_buf + ptr * in_feat, in_feat,
				&beta,
				output_buf + out_feat * ptr, out_feat
				));

		ptr += expert_count[i];
	}
	smgr->sync(num_expert);
}

template <typename scalar_t>
void moe_cuda_backward_impl(
        const scalar_t* grad_output_buf,
        const scalar_t* input_buf,
		const scalar_t* weight,
		const int* expert_count,
        scalar_t* grad_input_buf,
        scalar_t* grad_weight,
        const size_t batch_size,
        const size_t in_feat,
        const size_t out_feat,
        const size_t num_expert,
		CudaStreamManager* smgr) {
    scalar_t alpha = 1, beta = 0;

	for (int i = 0, ptr = 0; i < num_expert; ++i) {
		if (expert_count[i] == 0) {
			cudaMemset(grad_weight + i * in_feat * out_feat, 0, 
					sizeof(scalar_t) * in_feat * out_feat);
			continue;
		}
		// Use T(B) x T(A) = T(C) to produce row-major C

		// Backward input: g_i = w @ g_o
		checkCudaErrors(cublasXgemm(
				smgr->handle(i),
				CUBLAS_OP_N,
				CUBLAS_OP_N,
<<<<<<< HEAD
				out_feat, expert_n[i], hidden_feat,
=======
				in_feat, expert_count[i], out_feat,
>>>>>>> 861b75c1
				&alpha,
				weight + i * in_feat * out_feat, in_feat,
				grad_output_buf + ptr * out_feat, out_feat,
				&beta,
				grad_input_buf + in_feat * ptr, in_feat
				));

		// Backward weight: g_w = i @ g_o
		checkCudaErrors(cublasXgemm(
				smgr->handle(i),
				CUBLAS_OP_N,
				CUBLAS_OP_T,
				in_feat, out_feat, expert_count[i],
				&alpha,
				input_buf + in_feat * ptr, in_feat,
				grad_output_buf + ptr * out_feat, out_feat,
				&beta,
				grad_weight + i * in_feat * out_feat, in_feat
				));

		ptr += expert_n[i];
	}
<<<<<<< HEAD
	h->sync();
=======
	smgr->sync(num_expert);
}
>>>>>>> 861b75c1


<<<<<<< HEAD
	if (cm->size > 1) {
		int send_ptr = 0;
		for (int i = 0; i < num_expert; ++i) {
			NCCL_SAFE_CALL(ncclGroupStart());
			for (int j = 0; j < cm->size; ++j) {
				int idx = i + j * num_expert;
				if (all_expert_count[idx]) {
					NCCL_SAFE_CALL(ncclSend(
							output_buf + send_ptr * out_feat,
							all_expert_count[idx] * out_feat * sizeof(scalar_t),
							ncclChar,
							j,
							cm->ncclcomm,
							h->getStream(0)));
					send_ptr += all_expert_count[idx];
				}
				if (expert_count[idx]) {
					NCCL_SAFE_CALL(ncclRecv(
							local_output_buf + expert_ptr[idx] * out_feat, 
							expert_count[idx] * out_feat * sizeof(scalar_t),
							ncclChar, 
							j,
							cm->ncclcomm,
							h->getStream(0)));
				}
			}
			NCCL_SAFE_CALL(ncclGroupEnd());
		}
	}

#ifdef MOE_BREAKDOWN
	h->sync(0);
	timestamp(t_gather);
	fprintf(stderr, "Gather time %.3lf us\n", getDuration(t_mm, t_gather) *
			1e6);
#endif
	batch_gather_kernel<scalar_t>
		<<<batch_size, 256, 0, h->getStream(0)>>>(out_feat, d_pos, 
				local_output_buf, output); 
	h->sync(0);

#ifdef MOE_BREAKDOWN
	timestamp(t_end);
	fprintf(stderr, "Local gather %.3lf us\n", getDuration(t_gather, t_end) *
			1e6);
	fprintf(stderr, "Overall time %.3lf us\n", getDuration(t_init, t_end) *
			1e6);
#endif

	if (expert_sz) {
		cudaFree(hidden_buf);
		if (cm->size > 1) {
			cudaFree(input_buf);
			cudaFree(output_buf);
		}
	}
	cudaFree(local_input_buf);
	cudaFree(local_output_buf);
	cudaFree(d_pos);
	delete [] pos;
	delete [] gate;
=======
std::vector<torch::Tensor> moe_cuda_expert_count(
		torch::Tensor gate, 
		size_t num_expert) {
	const auto batch_size = gate.size(0);

	auto ec_options = torch::TensorOptions().dtype(torch::kInt32);
	auto expert_count = torch::empty(num_expert, ec_options);

	auto pos_options = torch::TensorOptions()
		.device(gate.device())
		.dtype(torch::kInt32);
	auto pos = torch::empty(batch_size, pos_options);
	moe_cuda_expert_count_impl(
			gate.data_ptr<int>(),
			expert_count.data_ptr<int>(),
			pos.data_ptr<int>(),
			num_expert,
			batch_size);

	return {expert_count, pos};
>>>>>>> 861b75c1
}

std::vector<torch::Tensor> moe_cuda_local_scatter(
    torch::Tensor input,
	torch::Tensor pos) {
	auto smgr = getCudaStreamManager(input.device().index());
	const auto batch_size = input.size(0);
    const auto in_feat = input.size(1);

	auto input_buf = torch::empty_like(input);

    AT_DISPATCH_FLOATING_TYPES(input.scalar_type(), "moe_local_scatter_cuda", 
			([&] {
		moe_cuda_local_scatter_impl<scalar_t>(
			input.data_ptr<scalar_t>(),
			pos.data_ptr<int>(),
			input_buf.data_ptr<scalar_t>(),
			batch_size,
			in_feat,
			smgr);
	}));
	return {input_buf,};
}

std::vector<torch::Tensor> moe_cuda_local_gather(
	torch::Tensor output_buf,
	torch::Tensor pos) {
	auto smgr = getCudaStreamManager(output_buf.device().index());
	const auto batch_size = output_buf.size(0);
    const auto out_feat = output_buf.size(1);

	auto output = torch::empty_like(output_buf);

    AT_DISPATCH_FLOATING_TYPES(output_buf.scalar_type(), "moe_local_gather_cuda", 
			([&] {
		moe_cuda_local_gather_impl<scalar_t>(
			output_buf.data_ptr<scalar_t>(),
			pos.data_ptr<int>(),
			output.data_ptr<scalar_t>(),
			batch_size,
			out_feat,
			smgr);
	}));
	return {output,};
}

std::vector<torch::Tensor> moe_cuda_forward(
        torch::Tensor input_buf,
        torch::Tensor weight,
		torch::Tensor expert_count
		) {
	auto smgr = getCudaStreamManager(input_buf.device().index());
	const auto batch_size = input_buf.size(0);
    const auto num_expert = weight.size(0);
    const auto out_feat = weight.size(1);
    const auto in_feat = weight.size(2);
            
#ifdef MOE_DEBUG
    printf("[forward] expert=%ld, in_feat (d_model)=%ld, out_feat (d_ffn)=%ld\n", 
			num_expert, in_feat, out_feat);
#endif
	auto out_options = torch::TensorOptions()
		.device(input_buf.device())
		.dtype(input_buf.dtype());
    auto output = torch::empty({batch_size, out_feat}, out_options);
    
    AT_DISPATCH_FLOATING_TYPES(input_buf.scalar_type(), "moe_forward_cuda", 
			([&] {
		moe_cuda_forward_impl<scalar_t>(
			input_buf.data_ptr<scalar_t>(),
			weight.data_ptr<scalar_t>(),
			expert_count.data_ptr<int>(),
			output.data_ptr<scalar_t>(),
			in_feat,
			out_feat,
			num_expert,
			smgr
		);
    }));
    
    return {output, };           
}

std::vector<torch::Tensor> moe_cuda_backward(
    torch::Tensor grad_output_buf, // [batch_size x out_feat]
    torch::Tensor input_buf, // [batch_size x out_feat]
    torch::Tensor weight, // [num_expert x out_feat x in_feat]
	torch::Tensor expert_count
) {
	auto smgr = getCudaStreamManager(input_buf.device().index());
    const auto batch_size = input_buf.size(0);
    const auto num_expert = weight.size(0);
    const auto out_feat = weight.size(1);
    const auto in_feat = weight.size(2);

#ifdef MOE_DEBUG
    printf("[backward] b=%ld, expert=%ld, in_feat (d_model)=%ld, "
			"out_feat (d_ffn)=%ld\n",
			batch_size, num_expert, in_feat, out_feat);
#endif

    auto grad_input_buf = grad_output_buf.new_empty({batch_size, in_feat}); 
    auto grad_weight = grad_output_buf.new_empty({num_expert, out_feat, in_feat});

    AT_DISPATCH_FLOATING_TYPES(input_buf.scalar_type(), "moe_cuda_backward", ([&] {
        moe_cuda_backward_impl<scalar_t>(
            grad_output_buf.data_ptr<scalar_t>(),
            input_buf.data_ptr<scalar_t>(),
            weight.data_ptr<scalar_t>(),
			expert_count.data_ptr<int>(),
            grad_input_buf.data_ptr<scalar_t>(),
            grad_weight.data_ptr<scalar_t>(),
            batch_size,
            in_feat,
            out_feat,
            num_expert,
			smgr
        );
    }));

    return {grad_input_buf, grad_weight};
}


/*
int main() {
    typedef float data_t;
    size_t batch_size = 4096;
    size_t top_k = 2;
    size_t num_expert = 128;
    size_t in_feat = 1024;
    size_t out_feat = 4096;
	data_t *input, *weight;
	data_t *output;
	size_t *gate;

	checkCudaErrors(cudaMalloc(&input, batch_size * in_feat * sizeof(data_t)));
	checkCudaErrors(cudaMalloc(&weight, num_expert * in_feat * out_feat * sizeof(data_t)));	
	checkCudaErrors(cudaMalloc(&output, batch_size * top_k * out_feat * sizeof(data_t)));
    checkCudaErrors(cudaMalloc(&gate, batch_size * top_k * sizeof(size_t)));
    
    size_t nt = 16;
    double tsum = 0, tmax = 0;

    size_t *gate_host = new size_t[batch_size * top_k];
    for (size_t i=0; i<batch_size * top_k; ++i) {
        gate_host[i] = rand() % num_expert;
    } 
    checkCudaErrors(cudaMemcpy(gate, gate_host, batch_size * top_k * sizeof(size_t), cudaMemcpyHostToDevice));

    moe_first_linear_cuda_forward<data_t>(input, gate, weight, output, batch_size, top_k, in_feat, out_feat);
    
    for (size_t i=0; i<nt; ++i) {
        timestamp(start);
		moe_first_linear_cuda_forward<data_t>(input, gate, weight, output, batch_size, top_k, in_feat, out_feat);
		timestamp(end);
		auto t = getDuration(start, end);
		tsum += t;
		if (t > tmax) tmax = t;
    }
    printf("Mean %.3lf us, max %.3lf us\n", tsum / nt * 1e6, tmax * 1e6);
	double tflops = (double)batch_size * top_k * in_feat * out_feat * nt * 2e-12 / tsum;
	printf("%.3lf TFLOPs\n", tflops);
}
*/<|MERGE_RESOLUTION|>--- conflicted
+++ resolved
@@ -20,13 +20,6 @@
 
 #define CEIL(_x_,_y_) (((_x_)-1)/(_y_)+1)
 
-<<<<<<< HEAD
-// #define MOE_DEBUG
-#define MOE_BREAKDOWN
-// #define MOE_DEBUG_SCATTER
-
-=======
->>>>>>> 861b75c1
 template <typename scalar_t>
 __global__
 void generate_ptr_offset_kernel(size_t n, const scalar_t* base, size_t stride,
@@ -48,57 +41,6 @@
 	}
 }
 
-<<<<<<< HEAD
-template <typename scalar_t>
-__global__
-void batch_gather_kernel(int wid, int* pos, 
-		const scalar_t* inbuf, scalar_t* oubuf) { 
-	inbuf += wid * pos[blockIdx.x];
-	oubuf += wid * blockIdx.x;
-	for (int i = threadIdx.x; i < wid; i += blockDim.x) {
-		oubuf[i] = inbuf[i];
-	}
-}
-
-template <typename scalar_t>
-scalar_t print_first_float(scalar_t* d_ptr) {
-	scalar_t v;
-	cudaMemcpy(&v, d_ptr, sizeof(scalar_t), cudaMemcpyDeviceToHost);
-	return v;
-}
-
-template <typename scalar_t>
-void moe_cuda_forward_impl(
-        const scalar_t* input,
-        const int* d_gate,
-        const scalar_t* weight1,
-        const scalar_t* weight2,
-        scalar_t* output,
-        const size_t batch_size,
-        const size_t in_feat,
-        const size_t hidden_feat,
-        const size_t out_feat,
-        const size_t num_expert) {
-
-    auto h = getCudaStreamManager(num_expert);
-	auto cm = getCommManager();
-	int tot_expert = num_expert * cm->size;
-
-#ifdef MOE_BREAKDOWN
-	timestamp(t_init);
-#endif
-
-	scalar_t *local_input_buf, *local_output_buf;
-
-	checkCudaErrors(cudaMalloc(&local_input_buf, 
-				sizeof(scalar_t) * batch_size * in_feat));
-	checkCudaErrors(cudaMalloc(&local_output_buf, 
-				sizeof(scalar_t) * batch_size * out_feat));
-
-    int *gate = new int[batch_size];
-	int *expert_count = new int[tot_expert], *expert_ptr = new int[tot_expert];
-	memset(expert_count, 0, sizeof(int) * tot_expert);
-=======
 void moe_cuda_expert_count_impl(
         const int* d_gate,
 		int* expert_count,
@@ -108,7 +50,6 @@
     int *gate = new int[batch_size];
 	int *expert_ptr = new int[num_expert];
 	memset(expert_count, 0, sizeof(int) * num_expert);
->>>>>>> 861b75c1
 
 	checkCudaErrors(cudaMemcpy(gate, d_gate, sizeof(int) * batch_size,
 				cudaMemcpyDeviceToHost));
@@ -136,40 +77,7 @@
 	delete [] expert_ptr;
 }
 
-<<<<<<< HEAD
-	int *all_expert_count = new int[tot_expert];
-	MPI_Alltoall(expert_count, num_expert, MPI_INT, 
-			all_expert_count, num_expert, MPI_INT, MPI_COMM_WORLD);
-
-	int *expert_n = new int[num_expert];
-	int expert_sz = 0;
-	for (int i = 0; i < num_expert; ++i) {
-		expert_n[i] = 0;
-		for (int j = 0; j < cm->size; ++j) {
-			expert_n[i] += all_expert_count[j * num_expert + i];
-		}
-		expert_sz += expert_n[i];
-	}
-
-	scalar_t *input_buf, *hidden_buf, *output_buf;
-	if (expert_sz) {
-		checkCudaErrors(cudaMalloc(&hidden_buf, 
-					sizeof(scalar_t) * expert_sz * hidden_feat));
-	}
-
-#ifdef MOE_BREAKDOWN
-	timestamp(t_expert);
-	fprintf(stderr, "Expert asn %d time %.3lf us\n", 
-			expert_sz,
-			getDuration(t_init, t_expert) * 1e6);
-#endif
-
-	batch_scatter_kernel<scalar_t>
-		<<<batch_size, 256, 0, h->getStream(0)>>>(in_feat, d_pos, input,
-				local_input_buf); 
-	h->sync(0);
-	// fprintf(stderr, "First %d lin %.3f\n", cm->rank, print_first_float(local_input_buf));
-
+void moe_cuda_global_scatter() {
 	if (cm->size > 1) {
 		if (expert_sz) {
 			checkCudaErrors(cudaMalloc(&input_buf, 
@@ -208,15 +116,8 @@
 		input_buf = local_input_buf;
 		output_buf = local_output_buf;
 	}
-
-	h->sync(0);
-
-#ifdef MOE_BREAKDOWN
-	timestamp(t_scatter);
-	fprintf(stderr, "Scatter time %.3lf us\n", getDuration(t_expert, t_scatter) *
-			1e6);
-#endif
-=======
+}
+
 template <typename scalar_t>
 void moe_cuda_local_scatter_impl(
         const scalar_t* input,
@@ -255,7 +156,6 @@
 				output); 
 	smgr->sync(1);
 }
->>>>>>> 861b75c1
 
 template <typename scalar_t>
 void moe_cuda_forward_impl(
@@ -273,23 +173,12 @@
 		if (expert_n[i] == 0) {
 			continue;
 		}
-<<<<<<< HEAD
-#ifdef MOE_DEBUG_SCATTER
-		fprintf(stderr, "worker %d gemm %d sz %d offset %d\n", cm->rank, i, expert_n[i], ptr);
-		// fprintf(stderr, "worker %d GeMM %d x %d x %d\n", cm->rank, out_feat, expert_n[i], in_feat);
-#endif
-=======
->>>>>>> 861b75c1
 		// Use T(B) x T(A) = T(C) to produce row-major C
 		checkCudaErrors(cublasXgemm(
 				smgr->handle(i),
 				CUBLAS_OP_T,
 				CUBLAS_OP_N,
-<<<<<<< HEAD
-				hidden_feat, expert_n[i], in_feat,
-=======
 				out_feat, expert_count[i], in_feat,
->>>>>>> 861b75c1
 				&alpha,
 				weight + i * in_feat * out_feat, in_feat,
 				input_buf + ptr * in_feat, in_feat,
@@ -330,11 +219,7 @@
 				smgr->handle(i),
 				CUBLAS_OP_N,
 				CUBLAS_OP_N,
-<<<<<<< HEAD
-				out_feat, expert_n[i], hidden_feat,
-=======
 				in_feat, expert_count[i], out_feat,
->>>>>>> 861b75c1
 				&alpha,
 				weight + i * in_feat * out_feat, in_feat,
 				grad_output_buf + ptr * out_feat, out_feat,
@@ -357,15 +242,11 @@
 
 		ptr += expert_n[i];
 	}
-<<<<<<< HEAD
-	h->sync();
-=======
 	smgr->sync(num_expert);
 }
->>>>>>> 861b75c1
-
-
-<<<<<<< HEAD
+
+
+void moe_cuda_global_gather() {
 	if (cm->size > 1) {
 		int send_ptr = 0;
 		for (int i = 0; i < num_expert; ++i) {
@@ -395,39 +276,8 @@
 			NCCL_SAFE_CALL(ncclGroupEnd());
 		}
 	}
-
-#ifdef MOE_BREAKDOWN
-	h->sync(0);
-	timestamp(t_gather);
-	fprintf(stderr, "Gather time %.3lf us\n", getDuration(t_mm, t_gather) *
-			1e6);
-#endif
-	batch_gather_kernel<scalar_t>
-		<<<batch_size, 256, 0, h->getStream(0)>>>(out_feat, d_pos, 
-				local_output_buf, output); 
-	h->sync(0);
-
-#ifdef MOE_BREAKDOWN
-	timestamp(t_end);
-	fprintf(stderr, "Local gather %.3lf us\n", getDuration(t_gather, t_end) *
-			1e6);
-	fprintf(stderr, "Overall time %.3lf us\n", getDuration(t_init, t_end) *
-			1e6);
-#endif
-
-	if (expert_sz) {
-		cudaFree(hidden_buf);
-		if (cm->size > 1) {
-			cudaFree(input_buf);
-			cudaFree(output_buf);
-		}
-	}
-	cudaFree(local_input_buf);
-	cudaFree(local_output_buf);
-	cudaFree(d_pos);
-	delete [] pos;
-	delete [] gate;
-=======
+}
+
 std::vector<torch::Tensor> moe_cuda_expert_count(
 		torch::Tensor gate, 
 		size_t num_expert) {
@@ -448,7 +298,6 @@
 			batch_size);
 
 	return {expert_count, pos};
->>>>>>> 861b75c1
 }
 
 std::vector<torch::Tensor> moe_cuda_local_scatter(
