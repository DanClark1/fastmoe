--- conflicted
+++ resolved
@@ -10,17 +10,11 @@
     hidden_feat = int(sys.argv[3])
     num_expert = int(sys.argv[4])
 
-<<<<<<< HEAD
-    inp = torch.rand(batch_size, io_feat).cuda()
-    gate = torch.randint(low=0, high=num_expert, size=(batch_size, ), requires_grad=False).int().cuda()
 
-    moe = MOELayer(num_expert, io_feat, hidden_feat, io_feat).cuda()
-=======
     inp = torch.rand(batch_size, in_feat).cuda("cuda:1")
     gate = torch.randint(low=0, high=num_expert, size=(batch_size, ), requires_grad=False).int().cuda("cuda:1")
 
     moe = MOELayer(num_expert, in_feat, out_feat).cuda("cuda:1")
->>>>>>> ef83c893
 
     o = moe(inp, gate)
     o = moe(inp, gate)
